"""This script contains the basis of the minimal face recognition system.
THE DIFFERENT FUNCTIONS ARE BUILT ON TOP OF facenet-pytorch library
available at: https://github.com/timesler/facenet-pytorch/blob/master
"""

import os
from pathlib import Path
from typing import Union
import json
import pandas as pd
from PIL import Image
import torch
from torchvision.utils import save_image
import numpy as np
from _collections_abc import Sequence
import matplotlib.pyplot as plt
from embeddings import __build_embeddings
from utilities import FACE_DETECTOR, ENCODER, CONFIDENCE_THRESHOLD, REPORT_THRESHOLD, DEVICE
from helper_functions import cosine_similarity, process_save_path  # ,cos_sim
import itertools

HOME = os.getcwd()


def __read_embeddings(p: Union[str, Path]):
    path = os.path.join(HOME, p) if os.path.isabs(p) else p
    assert os.path.basename(p).endswith('.json'), "THE FILE MUST BE a .json file"

    with open(path, 'r') as f:
        return json.load(f)


def __predict_one_image(face_embeddings: np.ndarray,
                        reference_embeddings: dict[str: np.ndarray],
                        report_threshold: float,
                        with_index: bool = False) -> Union[list[str], dict[int, str]]:
    # the first step is to build a matrix of cos distances between each instance and all the embeddings
    sims = np.asarray(
        [[np.mean(cosine_similarity(fe, ref)) for cls, ref in reference_embeddings.items()]
         for fe in face_embeddings])

    # commented code using for testing
    # s = np.asarray(
    #     [[1 - np.mean(cos_sim(fe, ref)) for cls, ref in reference_embeddings.items()]
    #      for fe in face_embeddings])

    # assert np.allclose(s, sims, rtol=10 ** -4), "WELL APPARENTLY COS SIMILARITY IS BROKEN"

    # a couple of assert statements to make sure everything is working correctly under the hood
    assert len(sims.shape) == 2 and all([isinstance(n, np.number) and np.abs(n) <= 1 for n in sims.flatten()])
    # create a dataframe for easier manipulation
    sims = pd.DataFrame(data=sims, index=list(range(len(face_embeddings))), columns=list(reference_embeddings.keys()))

    predictions = {}

    while not sims.empty:
        # first find the minimum value in the dataframe
        max_sim = np.amax(sims.values)
        if max_sim < report_threshold:
            # the min distance is already above the threshold. The predictions are bad
            # and thus will be discarded
            break
        # locate it
        indices, columns = np.where(sims == max_sim)
        # extract the corresponding noun phrase and prediction
        best_pred = list(sims.columns)[columns[0]]
        best_index = list(sims.index)[indices[0]]

        predictions[indices[0]] = best_pred
        # don't forget to drop the column and the index from the table
        sims.drop(columns=best_pred, index=best_index, inplace=True)

    if with_index:
        return predictions

    return [cls for _, cls in predictions.items()]


def __debug_display(face_images: Union[np.ndarray, torch.Tensor],
                    face_embeddings: np.ndarray,
                    reference_embeddings: dict[str: np.ndarray]):
    for f_img, f_emb in zip(face_images, face_embeddings):
        for prediction, r_emb in reference_embeddings.items():
            # r1, r2 = cosine_similarity(r_emb, f_emb), 1 - cos_sim(r_emb, f_emb)
            cos = cosine_similarity(r_emb, f_emb)
            cos = np.mean(cos, axis=-1)
            # commented code used for testing
            # c = 1 - np.mean(cos_sim(r_emb, f_emb), axis=-1)
            # assert np.abs(c - cos) <= 10 ** -2
            print(f"{prediction}:\t{cos}")
        print("#" * 50)

        if isinstance(f_img, torch.Tensor):
            plt.imshow(f_img.detach().permute(1, 2, 0).cpu().numpy())
        elif isinstance(f_img, np.ndarray):
            plt.show(f_img)

        plt.axis('off')
        plt.show()

    print(f"\n{'#' * 100}\n")


def recognize_faces(images: Sequence[Union[str, Path, np.ndarray, torch.Tensor]],
                    embeddings: Union[str, Path, dict],
                    possible_classes: Sequence[str] = None,
                    face_detector=None,
                    encoder=None,
                    keep_all=True,
                    confidence_threshold: float = CONFIDENCE_THRESHOLD,
                    report_threshold: float = REPORT_THRESHOLD,
                    return_bbox: bool = False,
                    save_faces: Union[str, Path, None] = None,
                    debug: bool = False,
                    ) -> list[str]:
    embeddings = __read_embeddings(embeddings) if isinstance(embeddings, (str, Path)) else embeddings
    # the possible classes
    possible_classes = list(embeddings.keys()) if possible_classes is None else possible_classes

    # make sure the classes used are part of the embeddings keys
    assert set(possible_classes).issubset(set(embeddings.keys())), "THE CLASSES PASSED MUST BE PRESENT IN THE " \
                                                                   "EMBEDDINGS"

    # limit the classes to only those selected and convert the actual embeddings to numpy arrays
    embeddings = dict([(p_c, np.asarray(embeddings[p_c])) for p_c in possible_classes])

    if face_detector is None:
        face_detector = FACE_DETECTOR
        face_detector.keep_all = keep_all

    encoder = ENCODER if encoder is None else encoder

    # convert the passed images to working types
    def convert_image(image):
        if isinstance(image, (str, Path)):
            return Image.open(str(image))
        elif isinstance(image, np.ndarray):
            return Image.fromarray(image)
        # otherwise the image is a tensor and should be left as it is
        return image

    images = [convert_image(img) for img in images]

    def filter_output(output: Union[tuple[Sequence, Sequence], tuple[Sequence, Sequence, Sequence]]):
        # the output will be a tuple (a sequence of faces, a sequence of probabilities)
        try:
            if return_bbox:
                output_f, output_p, output_b = output
                return [(face, bb) for face, p, bb in zip(output_f, output_p, output_b) if p >= confidence_threshold]

            output_f, output_p = output
            return [face for face, p in zip(output_f, output_p) if p >= confidence_threshold]

        except (TypeError, ValueError):
            return []

    # extract the faces from the images
    detector_output = [face_detector.forward(image, return_prob=True) for image in images]

    if return_bbox:
        detector_boxes = [face_detector.detect(image) for image in images]
        # merge the face recognition and the
        detector_output = detector_output + (detector_boxes[0],)

    # filter the model's output
    detector_output = [filter_output(o) for o in detector_output]
    # filter empty lists
    detector_output = [d for d in detector_output if len(d) != 0]

    # now each item in the list is a tuple (faces, bounding boxes(optional))
    # where the probabilities are higher than the minimum threshold
    # the number of faces detected in each face should be saved so the results could be matched
    # after the batched inference
    images_to_faces = {}
    start = 0
    for index, faces in enumerate(detector_output):
        length = len(faces)
        images_to_faces[index] = (start, start + length)
        start += length

    # flatten the list
    detector_output = list(itertools.chain(*detector_output))

    if return_bbox:
        faces = [d[0] for d in detector_output]
    else:
        faces = detector_output.copy()

    faces = torch.stack(faces).to(torch.float32).to(DEVICE)
    # convert to tensor
    face_embeddings = encoder(faces).detach().cpu().numpy()

    assert len(face_embeddings) == len(faces)

    def process_one_image(face_images,
                          face_embeddings,
                          reference_embeddings: dict,
                          save_faces: bool,
                          debug: bool):
        if debug:
            __debug_display(face_images, face_embeddings, reference_embeddings)
        # predict
        predictions = __predict_one_image(face_embeddings,
                                          reference_embeddings,
                                          report_threshold=report_threshold,
                                          with_index=True)

        # save the faces with their predictions:
        if save_faces is not None:
            save_faces = process_save_path(save_faces, file_ok=False)
            for i, img in enumerate(face_images):
                p = os.path.join(save_faces, f'img_{i}__{predictions[i] if i in predictions else "non_classified"}.jpg')
                save_image(img, p)

        return [cls for _, cls in predictions.items()]

    predictions = []
    # group the faces together by iterating through the map
    for image_index, (s, e) in images_to_faces.items():
        embs = face_embeddings[s: e]
        images = faces[s: e]
        p = process_one_image(images, embs, embeddings,
                              save_faces=os.path.join(save_faces, f'image_{image_index}') if save_faces else save_faces,
                              debug=debug)

        predictions.append(p)

    if return_bbox:
        return [[(p, do[1]) for p, do in zip(pred, d_out)] for pred, d_out in zip(predictions, detector_output)]

    return predictions


def recognize_one_image(image: Union[str, Path, np.ndarray, torch.tensor],
                        embeddings: Union[str, Path, dict],
                        possible_classes: Sequence[str] = None,
                        face_detector=None,
                        encoder=None,
                        keep_all=True,
                        confidence_threshold: float = CONFIDENCE_THRESHOLD,
                        report_threshold: float = REPORT_THRESHOLD,
                        return_bbox: bool = False,
                        save_faces: Union[str, Path, None] = None,
                        debug: bool = False,
                        ):
    embeddings = __read_embeddings(embeddings) if isinstance(embeddings, (str, Path)) else embeddings
    # the possible classes
    possible_classes = list(embeddings.keys()) if possible_classes is None else possible_classes

    # make sure the classes used are part of the embeddings keys
    assert set(possible_classes).issubset(set(embeddings.keys())), "THE CLASSES PASSED MUST BE PRESENT IN THE " \
                                                                   "EMBEDDINGS"

    # limit the classes to only those selected and convert the actual embeddings to numpy arrays
    embeddings = dict([(p_c, np.asarray(embeddings[p_c])) for p_c in possible_classes])

    if face_detector is None:
        face_detector = FACE_DETECTOR
        face_detector.keep_all = keep_all

    encoder = ENCODER if encoder is None else encoder

    # convert the image to a type that we can work with:
    if isinstance(image, (str, Path)):
        image = Image.open(str(image))
    elif isinstance(image, np.ndarray):
        image = Image.fromarray(image)
    # otherwise, (if the image is a tensor), it should be left as it is

    # extract the actual face images
    face_images, probs = face_detector.forward(image, return_prob=True)
    # convert probs to the float type
    probs = probs.astype(float)

    # detect faces and bounding boxes
    bounding_boxes = None
    if return_bbox:
        bounding_boxes, b_probs = face_detector.detect(image)
        b_probs = b_probs.astype(float)
        assert np.allclose(np.asarray(probs), np.asarray(b_probs), rtol=10 ** -3, equal_nan=True)

    # filter by probability: only keep instances with high associated probability
    try:
<<<<<<< HEAD
        result = list(map(list, zip(*[(face, bb, p) for face, bb, p in zip(face_images, bounding_boxes, bb_probs) if p >= confidence_threshold])))
        if not result:
            return []
        face_images, bounding_boxes, bb_probs = result
    except TypeError as e:
        # return an empty list as the model did not detect any images.
        return []
=======
        if bounding_boxes is not None:
            filtered_list = [(face, bb, p)
                             for face, bb, p in zip(face_images, bounding_boxes, probs) if p >= confidence_threshold]
            faces, bounding_boxes, _ = list(map(list, zip(*filtered_list)))
>>>>>>> 0fa3f488

        else:
            filtered_list = [(face, p)
                             for face, p in zip(face_images, probs) if p >= confidence_threshold]
            faces, _ = list(map(list, zip(*filtered_list)))

    except (TypeError, ValueError):
        # this means no faces were detected
        # return an empty list as the model did not detect any images.
        return []

    # convert the list of tensors to one batched tensor
    final_face_images = torch.stack(faces).to(torch.float32).to(DEVICE)
    # produce the embeddings of the detected faces
    face_embeddings = encoder(final_face_images).detach().cpu().numpy()
    if debug:
        __debug_display(final_face_images, face_embeddings, embeddings)

<<<<<<< HEAD
    given_embeddings = list(embeddings.items())
    
    if save_faces:
        for i, img in enumerate(face_images):
            if save_path:
                save_image(img, os.path.join(HOME, save_path, f'cropped_image_{i}.jpg'))        
            else:
                save_image(img, os.path.join(HOME, f'cropped_image_{i}.jpg'))        

    if display:
        for f_img, f_emb, bbox in zip(final_face_images, face_embeddings, bounding_boxes): 
            plt.imshow(f_img.detach().permute(1, 2, 0).cpu().numpy())
            plt.axis('off')
            plt.show()
            for char, emb in embeddings.items():
                cos = cosine_similarity(emb, f_emb)
                
        
        
        
    cos_similarities = [
                        [np.mean(cosine_similarity(emb, fe)) for _, emb in given_embeddings] 
                        for fe in face_embeddings
                       ]
    
    
    # only consider detected face whose highest similarity exceeds the report threshold.
    indices_sim_boxes = sorted([(np.argmax(average_cos_sim), np.max(average_cos_sim), bb ) 
                        for average_cos_sim, bb in zip(cos_similarities, bounding_boxes)
                        if np.max(average_cos_sim) >= report_threshold], 
                        reverse=True, key=lambda x: x[1]) # order in descending order by highest similarity
    
    # the current results potentially contains duplicates: the same class predicted in different boxes of the image
    # this simply does not make sense in our case as the model is mainly working with human faces

    # The current filtering process is as follows:
    # as the list is sorted by the highest average similarity / score, serving the index (in the list) of the first character-index will guarantee
    # to return the occurence of the face with the highest confidence


    used_char_indices, used_indices = set(), set()

    # i: represents the actual index in the best_indices list
    # index: represents the index corresponding to the character / class 
    for i, (index, _ , _) in enumerate(indices_sim_boxes):
        # if the index: (character index) is seen for the first time, save it as well as the corresponding index in the list 
        if index not in used_char_indices:
            used_char_indices.add(index)
            used_indices.add(i)
    
    # the final result will simply the elements whose list-indices belong the set "used_indices"
    filtered_result = [(best_character_index, bbox) for i, (best_character_index, _, bbox) in enumerate(indices_sim_boxes) if i in used_indices]

    if return_bbox: 
        return [[given_embeddings[best_character_index][0], bbox] for (best_character_index, bbox) in filtered_result]

    return [given_embeddings[best_character_index][0] for (best_character_index, _) in filtered_result]
=======
    if save_faces is not None:
        save_faces = process_save_path(save_faces, file_ok=False)
        for i, img in enumerate(faces):
            p = os.path.join(save_faces, f'cropped_image_{i}.jpg')
            save_image(img, p)
>>>>>>> 0fa3f488

    predictions = __predict_one_image(face_embeddings, embeddings, report_threshold=report_threshold)

    if return_bbox:
        return [(p, bb) for p, bb in zip(predictions, bounding_boxes)]

    return predictions


def display_similarity(img1: Union[str, Path, np.array],
                       img2: Union[str, Path, np.array],
                       face_detector=None,
                       encoder=None):
    # get the embeddings as well as the cropped face images
    embeddings, faces = __build_embeddings([img1, img2],
                                           face_detector=face_detector,
                                           encoder=encoder,
                                           return_faces=True)

    e1, e2 = embeddings

    # calculate the similarity between the embeddings
    cos_sim = cosine_similarity(e1, e2)

    # the images are tensors. Since Pytorch uses the [C, H, W] convention while Matplotlib uses [H, W, C]
    # permuting the axis is needed.

    # display the first image
    fig, ax = plt.subplots(1, 2)
    ax[0].imshow(faces[0].detach().permute(1, 2, 0).cpu().numpy())
    ax[0].set_title(f"first image")
    ax[0].axis("off")

    # display the 2nd image
    ax[1].imshow(faces[1].detach().permute(1, 2, 0).cpu().numpy())
    ax[1].set_title(f"second image")
    ax[1].axis("off")

    fig.suptitle(f"Cosine Distance {round(cos_sim, 4)}", fontsize=16)
    plt.show()<|MERGE_RESOLUTION|>--- conflicted
+++ resolved
@@ -281,20 +281,10 @@
 
     # filter by probability: only keep instances with high associated probability
     try:
-<<<<<<< HEAD
-        result = list(map(list, zip(*[(face, bb, p) for face, bb, p in zip(face_images, bounding_boxes, bb_probs) if p >= confidence_threshold])))
-        if not result:
-            return []
-        face_images, bounding_boxes, bb_probs = result
-    except TypeError as e:
-        # return an empty list as the model did not detect any images.
-        return []
-=======
         if bounding_boxes is not None:
             filtered_list = [(face, bb, p)
                              for face, bb, p in zip(face_images, bounding_boxes, probs) if p >= confidence_threshold]
             faces, bounding_boxes, _ = list(map(list, zip(*filtered_list)))
->>>>>>> 0fa3f488
 
         else:
             filtered_list = [(face, p)
@@ -313,71 +303,11 @@
     if debug:
         __debug_display(final_face_images, face_embeddings, embeddings)
 
-<<<<<<< HEAD
-    given_embeddings = list(embeddings.items())
-    
-    if save_faces:
-        for i, img in enumerate(face_images):
-            if save_path:
-                save_image(img, os.path.join(HOME, save_path, f'cropped_image_{i}.jpg'))        
-            else:
-                save_image(img, os.path.join(HOME, f'cropped_image_{i}.jpg'))        
-
-    if display:
-        for f_img, f_emb, bbox in zip(final_face_images, face_embeddings, bounding_boxes): 
-            plt.imshow(f_img.detach().permute(1, 2, 0).cpu().numpy())
-            plt.axis('off')
-            plt.show()
-            for char, emb in embeddings.items():
-                cos = cosine_similarity(emb, f_emb)
-                
-        
-        
-        
-    cos_similarities = [
-                        [np.mean(cosine_similarity(emb, fe)) for _, emb in given_embeddings] 
-                        for fe in face_embeddings
-                       ]
-    
-    
-    # only consider detected face whose highest similarity exceeds the report threshold.
-    indices_sim_boxes = sorted([(np.argmax(average_cos_sim), np.max(average_cos_sim), bb ) 
-                        for average_cos_sim, bb in zip(cos_similarities, bounding_boxes)
-                        if np.max(average_cos_sim) >= report_threshold], 
-                        reverse=True, key=lambda x: x[1]) # order in descending order by highest similarity
-    
-    # the current results potentially contains duplicates: the same class predicted in different boxes of the image
-    # this simply does not make sense in our case as the model is mainly working with human faces
-
-    # The current filtering process is as follows:
-    # as the list is sorted by the highest average similarity / score, serving the index (in the list) of the first character-index will guarantee
-    # to return the occurence of the face with the highest confidence
-
-
-    used_char_indices, used_indices = set(), set()
-
-    # i: represents the actual index in the best_indices list
-    # index: represents the index corresponding to the character / class 
-    for i, (index, _ , _) in enumerate(indices_sim_boxes):
-        # if the index: (character index) is seen for the first time, save it as well as the corresponding index in the list 
-        if index not in used_char_indices:
-            used_char_indices.add(index)
-            used_indices.add(i)
-    
-    # the final result will simply the elements whose list-indices belong the set "used_indices"
-    filtered_result = [(best_character_index, bbox) for i, (best_character_index, _, bbox) in enumerate(indices_sim_boxes) if i in used_indices]
-
-    if return_bbox: 
-        return [[given_embeddings[best_character_index][0], bbox] for (best_character_index, bbox) in filtered_result]
-
-    return [given_embeddings[best_character_index][0] for (best_character_index, _) in filtered_result]
-=======
     if save_faces is not None:
         save_faces = process_save_path(save_faces, file_ok=False)
         for i, img in enumerate(faces):
             p = os.path.join(save_faces, f'cropped_image_{i}.jpg')
             save_image(img, p)
->>>>>>> 0fa3f488
 
     predictions = __predict_one_image(face_embeddings, embeddings, report_threshold=report_threshold)
 
